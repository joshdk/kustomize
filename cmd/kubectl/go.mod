--- conflicted
+++ resolved
@@ -8,15 +8,7 @@
 	k8s.io/apimachinery v0.17.0
 	k8s.io/cli-runtime v0.17.0
 	k8s.io/client-go v0.17.0
-<<<<<<< HEAD
-	k8s.io/kubectl v0.17.0
-	sigs.k8s.io/kustomize/kyaml v0.0.2
-)
-=======
 	k8s.io/component-base v0.17.0 // indirect
 	k8s.io/kubectl v0.0.0-20191219154910-1528d4eea6dd
-	sigs.k8s.io/kustomize/kyaml v0.0.0
-)
-
-replace sigs.k8s.io/kustomize/kyaml v0.0.0 => ../../kyaml
->>>>>>> 8840085a
+	sigs.k8s.io/kustomize/kyaml v0.0.6
+)